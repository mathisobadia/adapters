{
  "name": "@next-auth/prisma-adapter",
  "repository": "https://github.com/nextauthjs/adapters",
  "version": "0.3.0",
  "description": "Prisma adapter for next-auth.",
<<<<<<< HEAD
  "author": "William Luke",
  "license": "ISC",
=======
>>>>>>> 155953d1
  "keywords": [
    "next-auth",
    "next.js",
    "oauth",
    "prisma"
  ],
  "homepage": "https://next-auth.js.org",
  "bugs": {
    "url": "https://github.com/nextauthjs/next-auth/issues"
  },
  "main": "dist/index.js",
  "private": false,
  "publishConfig": {
    "access": "public"
  },
  "scripts": {
    "setup": "yarn reset && yarn build",
    "reset": "prisma migrate reset --preview-feature -f",
    "build": "tsc",
    "test": "yarn setup && jest"
  },
  "files": [
    "README.md",
    "dist"
  ],
  "peerDependencies": {
    "@prisma/client": "^2.15.0",
    "next-auth": "^3.1.0"
  },
  "dependencies": {
    "crypto": "^1.0.1",
    "klona": "^2.0.4",
    "lru-cache": "^6.0.0"
  },
  "devDependencies": {
    "@prisma/cli": "^2.15.0",
    "@prisma/client": "^2.15.0",
    "@types/jest": "^26.0.20",
    "@types/lru-cache": "^5.1.0",
    "@types/next-auth": "^3.1.21",
    "jest": "^26.6.3",
    "next-auth": "^3.1.0",
    "prettier": "^2.2.1",
    "ts-jest": "^26.4.4",
    "typescript": "^4.1.3"
  }
}<|MERGE_RESOLUTION|>--- conflicted
+++ resolved
@@ -3,11 +3,8 @@
   "repository": "https://github.com/nextauthjs/adapters",
   "version": "0.3.0",
   "description": "Prisma adapter for next-auth.",
-<<<<<<< HEAD
   "author": "William Luke",
   "license": "ISC",
-=======
->>>>>>> 155953d1
   "keywords": [
     "next-auth",
     "next.js",
