name: CI

on:
  push:
    branches:
      - canary
  pull_request:
    branches:
      - canary

jobs:
  # From https://github.com/marketplace/actions/workflow-run-cleanup-action
  # This action cleans up previously running instances of a workflow on the same branch.
  # This accomplishes the task of automatically cancelling CI runs on pushes to the same branch,
  # which is a common feature in most CI systems but currently not possible with GitHub actions.
  cleanup-runs:
    runs-on: ubuntu-latest
    steps:
      - uses: rokroskar/workflow-run-cleanup-action@master
        env:
          GITHUB_TOKEN: "${{ secrets.GITHUB_TOKEN }}"
    if: "!startsWith(github.ref, 'refs/tags/') && github.ref != 'refs/heads/main'"
  changes:
    runs-on: ubuntu-latest
    outputs:
      # Expose matched filters as job 'adapters' output variable
      adapters: ${{ steps.filter.outputs.changes }}
    steps:
      - uses: actions/checkout@v2
      - uses: dorny/paths-filter@v2
        id: filter
        with:
          filters: |
            prisma: packages/prisma/**
            fauna: packages/fauna/**
            dynamodb: packages/dynamodb/**
            typeorm-legacy: packages/typeorm-legacy/**
            prisma-legacy: packages/prisma-legacy/**
            firebase: packages/firebase/**
  test-adapters:
    runs-on: ubuntu-latest
    needs: changes
    if: needs.changes.outputs.adapters != '[]'
    strategy:
      matrix:
<<<<<<< HEAD
        # adapter: ${{ fromJSON(needs.changes.outputs.adapters) }}
        adapter:
          - dynamodb
          - fauna
          - firebase
          - pouchdb
          - prisma
          - prisma-legacy
          - typeorm-legacy
=======
        adapter: ${{ fromJSON(needs.changes.outputs.adapters) }}
>>>>>>> 0e7c314f
    defaults:
      run:
        working-directory: ./packages/${{ matrix.adapter }}
    env:
      CI: 1
    steps:
      - uses: actions/checkout@v2
      - uses: actions/setup-node@v2
        with:
          node-version: "12"
      - uses: bahmutov/npm-install@v1
      - name: test ${{ matrix.adapter }}
        run: yarn test
  publish:
    needs: test-adapters
    runs-on: ubuntu-latest
    env:
      CI: 1
    steps:
      - uses: actions/checkout@v2
        with:
          fetch-depth: 0
      - uses: actions/setup-node@v2
        with:
          node-version: "12"
      - uses: bahmutov/npm-install@v1
      - name: Build
        # Only run build for packages that changed since the last commit
        run: lerna run build --since HEAD~
      - name: Authenticate with Registry
        run: |
          yarn logout
          echo "registry=http://registry.npmjs.org/" >> .npmrc
          echo "//registry.npmjs.org/:_authToken=$NPM_TOKEN" >> .npmrc
          npm whoami
        env:
          NPM_TOKEN: ${{ secrets.NPM_TOKEN }}
      - name: Publish Canary
        if: github.event_name == 'push'
        run: lerna publish --canary --preid canary --dist-tag canary --yes --no-verify-access
        env:
          GITHUB_TOKEN: ${{ secrets.GITHUB_TOKEN }}
          NPM_TOKEN: ${{ secrets.NPM_TOKEN }}
      - name: Publish PR
        if: github.event_name == 'pull_request'
        run: yarn lerna publish --canary --preid pr.${{github.event.number}} --dist-tag pr-${{github.event.number}} --yes --no-verify-access
        env:
          GITHUB_TOKEN: ${{ secrets.GITHUB_TOKEN }}
          NPM_TOKEN: ${{ secrets.NPM_TOKEN }}<|MERGE_RESOLUTION|>--- conflicted
+++ resolved
@@ -37,25 +37,14 @@
             typeorm-legacy: packages/typeorm-legacy/**
             prisma-legacy: packages/prisma-legacy/**
             firebase: packages/firebase/**
+            pouchdb: packages/pouchdb/**
   test-adapters:
     runs-on: ubuntu-latest
     needs: changes
     if: needs.changes.outputs.adapters != '[]'
     strategy:
       matrix:
-<<<<<<< HEAD
-        # adapter: ${{ fromJSON(needs.changes.outputs.adapters) }}
-        adapter:
-          - dynamodb
-          - fauna
-          - firebase
-          - pouchdb
-          - prisma
-          - prisma-legacy
-          - typeorm-legacy
-=======
         adapter: ${{ fromJSON(needs.changes.outputs.adapters) }}
->>>>>>> 0e7c314f
     defaults:
       run:
         working-directory: ./packages/${{ matrix.adapter }}
